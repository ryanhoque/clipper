#ifndef CLIPPER_RPC_SERVICE_HPP
#define CLIPPER_RPC_SERVICE_HPP

#include <list>
#include <queue>
#include <string>
#include <vector>

#include <concurrentqueue.h>
#include <boost/bimap.hpp>
#include <redox.hpp>
#include <zmq.hpp>

#include <clipper/containers.hpp>
#include <clipper/datatypes.hpp>
#include <clipper/metrics.hpp>
#include <clipper/util.hpp>

using std::list;
using std::shared_ptr;
using std::string;
using std::vector;
using zmq::socket_t;

namespace clipper {

namespace rpc {

const std::string LOGGING_TAG_RPC = "RPC";
static constexpr uint32_t RPC_VERSION = 3;

<<<<<<< HEAD
/// Tuple of msg_id, vector of model outputs
using RPCResponse = std::pair<const uint32_t, std::vector<ByteBuffer>>;
/// Tuple of zmq_connection_id, message_id, vector of messages, creation time
using RPCRequest = std::tuple<const uint32_t, const uint32_t,
                              std::vector<ByteBuffer>, const long>;
=======
using RPCResponse = std::pair<int, vector<uint8_t>>;
/// Tuple of zmq_connection_id, message_id, vector of messages, creation time
using RPCRequest =
    std::tuple<int, int, std::vector<std::vector<uint8_t>>, long>;
>>>>>>> dd127184

enum class RPCEvent {
  SentHeartbeat = 1,
  ReceivedHeartbeat = 2,
  SentContainerMetadata = 3,
  ReceivedContainerMetadata = 4,
  SentContainerContent = 5,
  ReceivedContainerContent = 6
};

enum class MessageType {
  NewContainer = 0,
  ContainerContent = 1,
  Heartbeat = 2
};

enum class HeartbeatType { KeepAlive = 0, RequestContainerMetadata = 1 };

class RPCDataStore {
 public:
  void add_data(SharedPoolPtr<void> data);
  void remove_data(void *data);

 private:
  std::mutex mtx_;
  std::unordered_map<void *, SharedPoolPtr<void>> data_items_;
};

class RPCService {
 public:
  explicit RPCService();
  ~RPCService();
  // Disallow copy
  RPCService(const RPCService &) = delete;
  RPCService &operator=(const RPCService &) = delete;
  vector<RPCResponse> try_get_responses(const int max_num_responses);
  /**
   * Starts the RPC Service. This must be called explicitly, as it is not
   * invoked during construction.
   */
  void start(
      const string ip, const int port,
      std::function<void(VersionedModelId, int)> &&container_ready_callback,
      std::function<void(RPCResponse &)> &&new_response_callback);
  /**
   * Stops the RPC Service. This is called implicitly within the RPCService
   * destructor.
   */
  void stop();

  /*
<<<<<<< HEAD
  * Send message takes ownership of the msg data because the caller cannot
  * know when the message will actually be sent.
  *
  * \param `msg`: A vector of individual messages to send to this container.
  * The messages will be sent as a single, multi-part ZeroMQ message so
  * it is very efficient.
  */
  int send_message(std::vector<ByteBuffer> msg,
                   const uint32_t zmq_connection_id);
=======
   * Send message takes ownership of the msg data because the caller cannot
   * know when the message will actually be sent.
   *
   * \param `msg`: A vector of individual messages to send to this container.
   * The messages will be sent as a single, multi-part ZeroMQ message so
   * it is very efficient.
   */
  int send_message(const std::vector<std::vector<uint8_t>> msg,
                   const int zmq_connection_id);
>>>>>>> dd127184

 private:
  void manage_service(const string address);
  void send_messages(socket_t &socket,
                     boost::bimap<int, vector<uint8_t>> &connections);

  /**
   * Function called by ZMQ after it finishes
   * sending data that it owned as a result
   * of a call to `zmq_msg_init_data`
   */
  static void zmq_continuation(void *data, void *hint);

  void receive_message(
      socket_t &socket, boost::bimap<int, vector<uint8_t>> &connections,
      // This is a mapping from a ZMQ connection id
      // to metadata associated with the container using
      // this connection. Values are pairs of
      // model id and integer replica id
      std::unordered_map<std::vector<uint8_t>, std::pair<VersionedModelId, int>,
                         std::function<size_t(const std::vector<uint8_t> &vec)>>
          &connections_containers_map,
      uint32_t &zmq_connection_id,
      std::shared_ptr<redox::Redox> redis_connection);

  void send_heartbeat_response(socket_t &socket,
                               const vector<uint8_t> &connection_id,
                               bool request_container_metadata);

  void shutdown_service(socket_t &socket);
  std::thread rpc_thread_;
<<<<<<< HEAD
  shared_ptr<Queue<RPCRequest>> request_queue_;
=======
  shared_ptr<moodycamel::ConcurrentQueue<RPCRequest>> request_queue_;
  shared_ptr<moodycamel::ConcurrentQueue<RPCResponse>> response_queue_;
>>>>>>> dd127184
  // Flag indicating whether rpc service is active
  std::atomic_bool active_;
  // The next available message id
  int message_id_ = 0;
  std::unordered_map<VersionedModelId, int> replica_ids_;
  std::shared_ptr<metrics::Histogram> msg_queueing_hist_;

  std::function<void(VersionedModelId, int)> container_ready_callback_;
  std::function<void(RPCResponse &)> new_response_callback_;

  RPCDataStore outbound_data_store_;
};

}  // namespace rpc

}  // namespace clipper

#endif  // CLIPPER_RPC_SERVICE_HPP<|MERGE_RESOLUTION|>--- conflicted
+++ resolved
@@ -29,18 +29,11 @@
 const std::string LOGGING_TAG_RPC = "RPC";
 static constexpr uint32_t RPC_VERSION = 3;
 
-<<<<<<< HEAD
 /// Tuple of msg_id, vector of model outputs
-using RPCResponse = std::pair<const uint32_t, std::vector<ByteBuffer>>;
+using RPCResponse = std::pair<uint32_t, std::vector<ByteBuffer>>;
 /// Tuple of zmq_connection_id, message_id, vector of messages, creation time
-using RPCRequest = std::tuple<const uint32_t, const uint32_t,
-                              std::vector<ByteBuffer>, const long>;
-=======
-using RPCResponse = std::pair<int, vector<uint8_t>>;
-/// Tuple of zmq_connection_id, message_id, vector of messages, creation time
-using RPCRequest =
-    std::tuple<int, int, std::vector<std::vector<uint8_t>>, long>;
->>>>>>> dd127184
+using RPCRequest = std::tuple<uint32_t, uint32_t,
+                              std::vector<ByteBuffer>, long>;
 
 enum class RPCEvent {
   SentHeartbeat = 1,
@@ -92,17 +85,6 @@
   void stop();
 
   /*
-<<<<<<< HEAD
-  * Send message takes ownership of the msg data because the caller cannot
-  * know when the message will actually be sent.
-  *
-  * \param `msg`: A vector of individual messages to send to this container.
-  * The messages will be sent as a single, multi-part ZeroMQ message so
-  * it is very efficient.
-  */
-  int send_message(std::vector<ByteBuffer> msg,
-                   const uint32_t zmq_connection_id);
-=======
    * Send message takes ownership of the msg data because the caller cannot
    * know when the message will actually be sent.
    *
@@ -110,9 +92,8 @@
    * The messages will be sent as a single, multi-part ZeroMQ message so
    * it is very efficient.
    */
-  int send_message(const std::vector<std::vector<uint8_t>> msg,
-                   const int zmq_connection_id);
->>>>>>> dd127184
+  int send_message(std::vector<ByteBuffer> msg,
+                   const uint32_t zmq_connection_id);
 
  private:
   void manage_service(const string address);
@@ -144,12 +125,7 @@
 
   void shutdown_service(socket_t &socket);
   std::thread rpc_thread_;
-<<<<<<< HEAD
-  shared_ptr<Queue<RPCRequest>> request_queue_;
-=======
   shared_ptr<moodycamel::ConcurrentQueue<RPCRequest>> request_queue_;
-  shared_ptr<moodycamel::ConcurrentQueue<RPCResponse>> response_queue_;
->>>>>>> dd127184
   // Flag indicating whether rpc service is active
   std::atomic_bool active_;
   // The next available message id
