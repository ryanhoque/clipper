
#include <sstream>
#include <stdexcept>

#include <rapidjson/document.h>
#include <rapidjson/error/en.h>
#include <rapidjson/stringbuffer.h>
#include <rapidjson/writer.h>

#include <boost/algorithm/string.hpp>
#include <unordered_map>

#include <base64.h>
#include <chrono>

#include <clipper/datatypes.hpp>
#include <clipper/json_util.hpp>
#include <clipper/metrics.hpp>
#include <clipper/redis.hpp>

using clipper::PredictionData;
using clipper::DataType;
using clipper::Output;
using clipper::VersionedModelId;
using rapidjson::Type;

namespace clipper {
namespace json {

json_parse_error::json_parse_error(const std::string& what)
    : std::runtime_error(what) {}
json_parse_error::~json_parse_error() throw() {}

json_semantic_error::json_semantic_error(const std::string& what)
    : std::runtime_error(what) {}
json_semantic_error::~json_semantic_error() throw() {}

void check_document_is_object_and_key_exists(rapidjson::Value& d,
                                             const char* key_name) {
  if (!d.IsObject()) {
    throw json_semantic_error("Can only get key-value pair from an object");
  } else if (!d.HasMember(key_name)) {
    throw json_semantic_error("JSON object does not have required key: " +
                              std::string(key_name));
  }
}

rapidjson::Value& check_kv_type_and_return(rapidjson::Value& d,
                                           const char* key_name,
                                           Type expected_type) {
  check_document_is_object_and_key_exists(d, key_name);
  rapidjson::Value& val = d[key_name];
  if (val.GetType() != expected_type) {
    throw json_semantic_error("Type mismatch! JSON key " +
                              std::string(key_name) + " expected type " +
                              kTypeNames[expected_type] + "but found type " +
                              kTypeNames[val.GetType()]);
  }
  return val;
}

rapidjson::Value& check_kv_type_is_bool_and_return(rapidjson::Value& d,
                                                   const char* key_name) {
  check_document_is_object_and_key_exists(d, key_name);
  rapidjson::Value& val = d[key_name];
  if (val.GetType() != rapidjson::kFalseType &&
      val.GetType() != rapidjson::kTrueType) {
    throw json_semantic_error(
        "Type mismatch! JSON key " + std::string(key_name) +
        " expected type bool but found type " + kTypeNames[val.GetType()]);
  }
  return val;
}

/* Getters with error handling for bool, double, float, long, int, string */

bool get_bool(rapidjson::Value& d, const char* key_name) {
  rapidjson::Value& v = check_kv_type_is_bool_and_return(d, key_name);
  if (!v.IsBool()) {
    throw json_semantic_error("PredictionData of type " +
                              kTypeNames[v.GetType()] + " is not of type bool");
  }
  return v.GetBool();
}

double get_double(rapidjson::Value& d, const char* key_name) {
  rapidjson::Value& v =
      check_kv_type_and_return(d, key_name, rapidjson::kNumberType);
  if (!v.IsDouble()) {
    throw json_semantic_error("PredictionData of type " +
                              kTypeNames[v.GetType()] +
                              " is not of type double");
  }
  return v.GetDouble();
}

float get_float(rapidjson::Value& d, const char* key_name) {
  rapidjson::Value& v =
      check_kv_type_and_return(d, key_name, rapidjson::kNumberType);
  if (!v.IsFloat()) {
    throw json_semantic_error("PredictionData of type " +
                              kTypeNames[v.GetType()] +
                              " is not of type float");
  }
  return v.GetFloat();
}

long get_long(rapidjson::Value& d, const char* key_name) {
  rapidjson::Value& v =
      check_kv_type_and_return(d, key_name, rapidjson::kNumberType);
  if (!v.IsInt64()) {
    throw json_semantic_error("PredictionData of type " +
                              kTypeNames[v.GetType()] + " is not of type long");
  }
  return static_cast<long>(v.GetInt64());
}

int get_int(rapidjson::Value& d, const char* key_name) {
  rapidjson::Value& v =
      check_kv_type_and_return(d, key_name, rapidjson::kNumberType);
  if (!v.IsInt()) {
    throw json_semantic_error("PredictionData of type " +
                              kTypeNames[v.GetType()] + " is not of type int");
  }
  return v.GetInt();
}

std::string get_string(rapidjson::Value& d, const char* key_name) {
  rapidjson::Value& v =
      check_kv_type_and_return(d, key_name, rapidjson::kStringType);
  if (!v.IsString()) {
    throw json_semantic_error("Input of type " + kTypeNames[v.GetType()] +
                              " is not of type string");
  }
  return std::string(v.GetString());
}

std::vector<std::string> get_string_array(rapidjson::Value& d,
                                          const char* key_name) {
  rapidjson::Value& v =
      check_kv_type_and_return(d, key_name, rapidjson::kArrayType);
  std::vector<std::string> vals;
  vals.reserve(v.Capacity());
  for (rapidjson::Value& elem : v.GetArray()) {
    if (!elem.IsString()) {
      throw json_semantic_error("Array input of type " +
                                kTypeNames[elem.GetType()] +
                                " is not of type string");
    }
    vals.push_back(elem.GetString());
  }
  return vals;
}

InputParseResult<uint8_t> get_base64_encoded_byte_array(rapidjson::Value& d,
                                                        const char* key_name) {
  rapidjson::Value& v =
      check_kv_type_and_return(d, key_name, rapidjson::kStringType);
  if (!v.IsString()) {
    throw json_semantic_error("PredictionData of type " +
                              kTypeNames[v.GetType()] +
                              " is not of type base64-encoded string");
  }
  Base64 decoder;
  const char* encoded_string = v.GetString();
  size_t encoded_length = v.GetStringLength();
  size_t decoded_length = static_cast<size_t>(
      decoder.DecodedLength(encoded_string, encoded_length));
  UniquePoolPtr<uint8_t> decoded_bytes(
      static_cast<uint8_t*>(malloc(decoded_length * sizeof(uint8_t))), free);
  decoder.Decode(encoded_string, encoded_length,
                 reinterpret_cast<char*>(decoded_bytes.get()), decoded_length);

  return std::make_pair(std::move(decoded_bytes), decoded_length);
}

/* Getters with error handling for arrays of byte, double, float, int */
InputParseResult<double> get_double_array(rapidjson::Value& d,
                                          const char* key_name) {
  rapidjson::Value& v =
      check_kv_type_and_return(d, key_name, rapidjson::kArrayType);

  size_t arr_size = v.GetArray().Size();
  UniquePoolPtr<double> arr(
      static_cast<double*>(malloc(arr_size * sizeof(double))), free);
  double* arr_data = arr.get();

  size_t arr_idx = 0;
  for (rapidjson::Value& elem : v.GetArray()) {
    if (!elem.IsDouble()) {
      throw json_semantic_error("Array input of type " +
                                kTypeNames[elem.GetType()] +
                                " is not of type double");
    }
    arr_data[arr_idx] = elem.GetDouble();
    arr_idx++;
  }

  return std::make_pair(std::move(arr), arr_size);
}

<<<<<<< HEAD
InputParseResult<float> get_float_array(rapidjson::Value& d, const char* key_name) {
  std::shared_ptr<clipper::metrics::Histogram> latency_hist_ = metrics::MetricsRegistry::get_metrics().create_histogram(
      "internal:json_parse_latency", "microseconds", 100);
  long curtime_micros_start =
      std::chrono::duration_cast<std::chrono::microseconds>(
          std::chrono::system_clock::now().time_since_epoch())
          .count();
=======
InputParseResult<float> get_float_array(rapidjson::Value& d,
                                        const char* key_name) {
>>>>>>> e477177f
  rapidjson::Value& v =
      check_kv_type_and_return(d, key_name, rapidjson::kArrayType);

  size_t arr_size = v.GetArray().Size();
  UniquePoolPtr<float> arr(
      static_cast<float*>(malloc(arr_size * sizeof(float))), free);
  float* arr_data = arr.get();

  size_t arr_idx = 0;
  for (rapidjson::Value& elem : v.GetArray()) {
    if (!elem.IsFloat()) {
      throw json_semantic_error("Array input of type " +
                                kTypeNames[elem.GetType()] +
                                " is not of type float");
    }
    arr_data[arr_idx] = elem.GetFloat();
    arr_idx++;
  }
  long curtime_micros_end =
      std::chrono::duration_cast<std::chrono::microseconds>(
          std::chrono::system_clock::now().time_since_epoch())
          .count();
  latency_hist_->insert(curtime_micros_end - curtime_micros_start);

  return std::make_pair(std::move(arr), arr_size);
}

InputParseResult<int> get_int_array(rapidjson::Value& d, const char* key_name) {
  rapidjson::Value& v =
      check_kv_type_and_return(d, key_name, rapidjson::kArrayType);

  size_t arr_size = v.GetArray().Size();
  UniquePoolPtr<int> arr(static_cast<int*>(malloc(arr_size * sizeof(int))),
                         free);
  int* arr_data = arr.get();

  size_t arr_idx = 0;
  for (rapidjson::Value& elem : v.GetArray()) {
    if (!elem.IsInt()) {
      throw json_semantic_error("Array input of type " +
                                kTypeNames[elem.GetType()] +
                                " is not of type int");
    }
    arr_data[arr_idx] = elem.GetInt();
    arr_idx++;
  }

  return std::make_pair(std::move(arr), arr_size);
}

InputParseResult<char> get_char_array(rapidjson::Value& d,
                                      const char* key_name) {
  rapidjson::Value& v =
      check_kv_type_and_return(d, key_name, rapidjson::kStringType);
  if (!v.IsString()) {
    throw json_semantic_error("PredictionData of type " +
                              kTypeNames[v.GetType()] +
                              " is not of type string");
  }
  size_t arr_size = v.GetStringLength();
  UniquePoolPtr<char> arr(static_cast<char*>(malloc(arr_size * sizeof(char))),
                          free);
  memcpy(arr.get(), v.GetString(), arr_size * sizeof(char));
  return std::make_pair(std::move(arr), arr_size);
}

/*
 * Getters with error handling for nested arrays of byte, double, float, int,
 * char
 */
std::vector<InputParseResult<uint8_t>> get_base64_encoded_byte_arrays(
    rapidjson::Value& d, const char* key_name) {
  rapidjson::Value& v =
      check_kv_type_and_return(d, key_name, rapidjson::kArrayType);
  std::vector<InputParseResult<uint8_t>> byte_arrays;
  byte_arrays.reserve(v.Capacity());
  Base64 decoder;

  for (rapidjson::Value& elem : v.GetArray()) {
    if (!elem.IsString()) {
      throw json_semantic_error("PredictionData of type " +
                                kTypeNames[elem.GetType()] +
                                " is not of type base64-encoded string");
    }
    const char* encoded_string = elem.GetString();
    size_t encoded_length = elem.GetStringLength();
    size_t decoded_length = static_cast<size_t>(
        decoder.DecodedLength(encoded_string, encoded_length));
    UniquePoolPtr<uint8_t> decoded_bytes(
        static_cast<uint8_t*>(malloc(decoded_length * sizeof(uint8_t))), free);
    decoder.Decode(encoded_string, encoded_length,
                   reinterpret_cast<char*>(decoded_bytes.get()),
                   decoded_length);
    byte_arrays.push_back(
        std::make_pair(std::move(decoded_bytes), decoded_length));
  }
  return byte_arrays;
}

std::vector<InputParseResult<double>> get_double_arrays(rapidjson::Value& d,
                                                        const char* key_name) {
  rapidjson::Value& v =
      check_kv_type_and_return(d, key_name, rapidjson::kArrayType);
  std::vector<InputParseResult<double>> double_arrays;

  double_arrays.reserve(v.Capacity());
  for (rapidjson::Value& elem_array : v.GetArray()) {
    if (!elem_array.IsArray()) {
      throw json_semantic_error("Array input of type " +
                                kTypeNames[elem_array.GetType()] +
                                " is not of type array");
    }
    size_t arr_size = elem_array.Size();
    UniquePoolPtr<double> arr(
        static_cast<double*>(malloc(arr_size * sizeof(double))), free);
    double* arr_data = arr.get();

    size_t arr_idx = 0;
    for (rapidjson::Value& elem : elem_array.GetArray()) {
      if (!elem.IsDouble()) {
        throw json_semantic_error("Array input of type " +
                                  kTypeNames[elem.GetType()] +
                                  " is not of type double");
      }
      arr_data[arr_idx] = elem.GetDouble();
      arr_idx++;
    }
    double_arrays.push_back(std::make_pair(std::move(arr), arr_size));
  }
  return double_arrays;
}

std::vector<InputParseResult<float>> get_float_arrays(rapidjson::Value& d,
<<<<<<< HEAD
                                                 const char* key_name) {
  std::shared_ptr<clipper::metrics::Histogram> latency_hist_ = metrics::MetricsRegistry::get_metrics().create_histogram(
      "internal:json_parse_batch_latency", "microseconds", 100);
  long curtime_micros_start =
      std::chrono::duration_cast<std::chrono::microseconds>(
          std::chrono::system_clock::now().time_since_epoch())
          .count();
=======
                                                      const char* key_name) {
>>>>>>> e477177f
  rapidjson::Value& v =
      check_kv_type_and_return(d, key_name, rapidjson::kArrayType);
  std::vector<InputParseResult<float>> float_arrays;

  float_arrays.reserve(v.Capacity());
  for (rapidjson::Value& elem_array : v.GetArray()) {
    if (!elem_array.IsArray()) {
      throw json_semantic_error("Array input of type " +
                                kTypeNames[elem_array.GetType()] +
                                " is not of type array");
    }
    size_t arr_size = elem_array.Size();
    UniquePoolPtr<float> arr(
        static_cast<float*>(malloc(arr_size * sizeof(float))), free);
    float* arr_data = arr.get();

    size_t arr_idx = 0;
    for (rapidjson::Value& elem : elem_array.GetArray()) {
      if (!elem.IsFloat()) {
        throw json_semantic_error("Array input of type " +
                                  kTypeNames[elem.GetType()] +
                                  " is not of type float");
      }
      arr_data[arr_idx] = elem.GetFloat();
      arr_idx++;
    }
    float_arrays.push_back(std::make_pair(std::move(arr), arr_size));
  }
  long curtime_micros_end =
      std::chrono::duration_cast<std::chrono::microseconds>(
          std::chrono::system_clock::now().time_since_epoch())
          .count();
  latency_hist_->insert(curtime_micros_end - curtime_micros_start);
  return float_arrays;
}

std::vector<InputParseResult<int>> get_int_arrays(rapidjson::Value& d,
                                                  const char* key_name) {
  rapidjson::Value& v =
      check_kv_type_and_return(d, key_name, rapidjson::kArrayType);
  std::vector<InputParseResult<int>> int_arrays;

  int_arrays.reserve(v.Capacity());
  for (rapidjson::Value& elem_array : v.GetArray()) {
    if (!elem_array.IsArray()) {
      throw json_semantic_error("Array input of type " +
                                kTypeNames[elem_array.GetType()] +
                                " is not of type array");
    }
    size_t arr_size = elem_array.Size();
    UniquePoolPtr<int> arr(static_cast<int*>(malloc(arr_size * sizeof(int))),
                           free);
    int* arr_data = arr.get();

    size_t arr_idx = 0;
    for (rapidjson::Value& elem : elem_array.GetArray()) {
      if (!elem.IsInt()) {
        throw json_semantic_error("Array input of type " +
                                  kTypeNames[elem.GetType()] +
                                  " is not of type int");
      }
      arr_data[arr_idx] = elem.GetInt();
      arr_idx++;
    }
    int_arrays.push_back(std::make_pair(std::move(arr), arr_size));
  }
  return int_arrays;
}

std::vector<InputParseResult<char>> get_char_arrays(rapidjson::Value& d,
                                                    const char* key_name) {
  rapidjson::Value& v =
      check_kv_type_and_return(d, key_name, rapidjson::kArrayType);
  std::vector<InputParseResult<char>> vals;
  vals.reserve(v.Capacity());
  for (rapidjson::Value& elem : v.GetArray()) {
    if (!elem.IsString()) {
      throw json_semantic_error("Array input of type " +
                                kTypeNames[elem.GetType()] +
                                " is not of type string");
    }
    size_t arr_size = elem.GetStringLength();
    UniquePoolPtr<char> arr(static_cast<char*>(malloc(arr_size * sizeof(char))),
                            free);
    memcpy(arr.get(), elem.GetString(), arr_size * sizeof(char));
    vals.push_back(std::make_pair(std::move(arr), arr_size));
  }
  return vals;
}

std::vector<VersionedModelId> get_candidate_models(rapidjson::Value& d,
                                                   const char* key_name) {
  rapidjson::Value& v =
      check_kv_type_and_return(d, key_name, rapidjson::kArrayType);
  std::vector<VersionedModelId> candidate_models;
  candidate_models.reserve(v.Capacity());
  for (rapidjson::Value& elem : v.GetArray()) {
    if (!elem.IsObject()) {
      throw json_semantic_error("Array input of type " +
                                kTypeNames[elem.GetType()] +
                                " is not of type Object");
    } else if (!elem.HasMember("model_name")) {
      throw json_semantic_error(
          "Candidate model JSON object missing model_name.");
    } else if (!elem.HasMember("model_version")) {
      throw json_semantic_error(
          "Candidate model JSON object missing model_version.");
    }
    std::string model_name = get_string(elem, "model_name");
    std::string model_version = get_string(elem, "model_version");
    candidate_models.push_back(VersionedModelId(model_name, model_version));
  }
  return candidate_models;
}

rapidjson::Value& get_object(rapidjson::Value& d, const char* key_name) {
  rapidjson::Value& object =
      check_kv_type_and_return(d, key_name, rapidjson::kObjectType);
  return object;
}

void parse_json(const std::string& json_content, rapidjson::Document& d) {
  rapidjson::ParseResult ok = d.Parse(json_content.c_str());
  if (!ok) {
    std::stringstream ss;
    ss << "JSON parse error: " << rapidjson::GetParseError_En(ok.Code())
       << " (offset " << ok.Offset() << ")\n";
    throw json_parse_error(ss.str());
  }
}

std::vector<std::shared_ptr<PredictionData>> parse_inputs(DataType input_type,
                                                          rapidjson::Value& d) {
  if (d.HasMember("input")) {
    std::vector<std::shared_ptr<PredictionData>> wrapped_result;
    std::shared_ptr<PredictionData> result = parse_single_input(input_type, d);
    wrapped_result.push_back(std::move(result));
    return wrapped_result;
  } else if (d.HasMember("input_batch")) {
    return parse_input_batch(input_type, d);
  } else {
    throw json_semantic_error(
        "JSON object does not have required keys input or input_batch");
  }
}

std::shared_ptr<PredictionData> parse_single_input(DataType input_type,
                                                   rapidjson::Value& d) {
  switch (input_type) {
    case DataType::Doubles: {
      InputParseResult<double> input = get_double_array(d, "input");
      return std::make_shared<DoubleVector>(std::move(input.first),
                                            input.second);
    }
    case DataType::Floats: {
      InputParseResult<float> input = get_float_array(d, "input");
      return std::make_shared<FloatVector>(std::move(input.first),
                                           input.second);
    }
    case DataType::Ints: {
      InputParseResult<int> input = get_int_array(d, "input");
      return std::make_shared<IntVector>(std::move(input.first), input.second);
    }
    case DataType::Strings: {
      InputParseResult<char> input = get_char_array(d, "input");
      return std::make_shared<SerializableString>(std::move(input.first),
                                                  input.second);
    }
    case DataType::Bytes: {
      InputParseResult<uint8_t> input =
          get_base64_encoded_byte_array(d, "input");
      return std::make_shared<ByteVector>(std::move(input.first), input.second);
    }
    default: throw std::invalid_argument("input_type is not a valid type");
  }
}

std::vector<std::shared_ptr<PredictionData>> parse_input_batch(
    DataType input_type, rapidjson::Value& d) {
  std::vector<std::shared_ptr<PredictionData>> result;
  switch (input_type) {
    case DataType::Doubles: {
      auto input_batch = get_double_arrays(d, "input_batch");
      for (auto& input : input_batch) {
        result.push_back(std::make_shared<DoubleVector>(std::move(input.first),
                                                        input.second));
      }
    } break;
    case DataType::Floats: {
      auto input_batch = get_float_arrays(d, "input_batch");
      for (auto& input : input_batch) {
        result.push_back(std::make_shared<FloatVector>(std::move(input.first),
                                                       input.second));
      }
    } break;
    case DataType::Ints: {
      auto input_batch = get_int_arrays(d, "input_batch");
      for (auto& input : input_batch) {
        result.push_back(
            std::make_shared<IntVector>(std::move(input.first), input.second));
      }
    } break;
    case DataType::Strings: {
      auto input_batch = get_char_arrays(d, "input_batch");
      for (auto& input : input_batch) {
        result.push_back(std::make_shared<SerializableString>(
            std::move(input.first), input.second));
      }
    } break;
    case DataType::Bytes: {
      auto input_batch = get_base64_encoded_byte_arrays(d, "input_batch");
      for (auto& input : input_batch) {
        result.push_back(
            std::make_shared<ByteVector>(std::move(input.first), input.second));
      }
    } break;
    default: throw std::invalid_argument("input_type is not a valid type");
  }
  return result;
}

/* Utilities for serialization into JSON */
void add_kv_pair(rapidjson::Document& d, const char* key_name,
                 rapidjson::Value& value_to_add) {
  if (!d.IsObject()) {
    throw json_semantic_error("Can only add a key-value pair to an object");
  } else if (d.HasMember(key_name)) {
    // Remove old value associated with key_name
    d.RemoveMember(key_name);
  }
  rapidjson::Document::AllocatorType& allocator = d.GetAllocator();
  rapidjson::Value key(key_name, allocator);
  d.AddMember(key, value_to_add, allocator);
}

void add_bool(rapidjson::Document& d, const char* key_name, bool value_to_add) {
  rapidjson::Document boolean_doc;
  boolean_doc.SetBool(value_to_add);
  add_kv_pair(d, key_name, boolean_doc);
}

void add_double_array(rapidjson::Document& d, const char* key_name,
                      std::vector<double>& values_to_add) {
  rapidjson::Value double_array(rapidjson::kArrayType);
  rapidjson::Document::AllocatorType& allocator = d.GetAllocator();
  for (std::size_t i = 0; i < values_to_add.size(); i++) {
    double_array.PushBack(values_to_add[i], allocator);
  }
  add_kv_pair(d, key_name, double_array);
}

void add_float_array(rapidjson::Document& d, const char* key_name,
                     std::vector<float>& values_to_add) {
  rapidjson::Value float_array(rapidjson::kArrayType);
  rapidjson::Document::AllocatorType& allocator = d.GetAllocator();
  for (std::size_t i = 0; i < values_to_add.size(); i++) {
    float_array.PushBack(values_to_add[i], allocator);
  }
  add_kv_pair(d, key_name, float_array);
}

void add_int_array(rapidjson::Document& d, const char* key_name,
                   std::vector<int>& values_to_add) {
  rapidjson::Value int_array(rapidjson::kArrayType);
  rapidjson::Document::AllocatorType& allocator = d.GetAllocator();
  for (std::size_t i = 0; i < values_to_add.size(); i++) {
    int_array.PushBack(values_to_add[i], allocator);
  }
  add_kv_pair(d, key_name, int_array);
}

void add_string_array(rapidjson::Document& d, const char* key_name,
                      std::vector<std::string>& values_to_add) {
  rapidjson::Value string_array(rapidjson::kArrayType);
  rapidjson::Document::AllocatorType& allocator = d.GetAllocator();
  for (std::size_t i = 0; i < values_to_add.size(); i++) {
    rapidjson::Value string_val(values_to_add[i].c_str(), allocator);
    string_array.PushBack(string_val, allocator);
  }
  add_kv_pair(d, key_name, string_array);
}

void add_json_array(rapidjson::Document& d, const char* key_name,
                    std::vector<std::string>& values_to_add) {
  rapidjson::Value json_array(rapidjson::kArrayType);
  rapidjson::Document::AllocatorType& allocator = d.GetAllocator();
  for (std::string json_string : values_to_add) {
    rapidjson::Document json_obj(&allocator);
    parse_json(json_string, json_obj);
    json_array.PushBack(json_obj, allocator);
  }

  add_kv_pair(d, key_name, json_array);
}

void add_double(rapidjson::Document& d, const char* key_name, double val) {
  rapidjson::Value val_to_add(val);
  add_kv_pair(d, key_name, val_to_add);
}

void add_float(rapidjson::Document& d, const char* key_name, float val) {
  rapidjson::Value val_to_add(val);
  add_kv_pair(d, key_name, val_to_add);
}

void add_int(rapidjson::Document& d, const char* key_name, int val) {
  rapidjson::Value val_to_add(val);
  add_kv_pair(d, key_name, val_to_add);
}

void add_long(rapidjson::Document& d, const char* key_name, long val) {
  rapidjson::Value val_to_add((int64_t)val);
  add_kv_pair(d, key_name, val_to_add);
}

void add_string(rapidjson::Document& d, const char* key_name,
                const std::string& val) {
  // We specify the string length in the second parameter to prevent
  // strings containing null terminators from being prematurely truncated
  rapidjson::Value val_to_add(val.c_str(), static_cast<int>(val.length()),
                              d.GetAllocator());
  add_kv_pair(d, key_name, val_to_add);
}

void add_object(rapidjson::Document& d, const char* key_name,
                rapidjson::Document& to_add) {
  add_kv_pair(d, key_name, to_add);
}

std::string to_json_string(rapidjson::Document& d) {
  rapidjson::StringBuffer buffer;
  rapidjson::Writer<rapidjson::StringBuffer> writer(buffer);
  d.Accept(writer);
  return buffer.GetString();
}

void set_string_array(rapidjson::Document& d,
                      const std::vector<std::string>& str_array) {
  d.SetArray();
  for (auto const& str : str_array) {
    rapidjson::Value string_val(rapidjson::StringRef(str.c_str(), str.length()),
                                d.GetAllocator());
    d.PushBack(string_val, d.GetAllocator());
  }
}

std::vector<std::string> to_string_array(rapidjson::Document& d) {
  if (!d.IsArray()) {
    throw json_semantic_error("Document must be of array type");
  }
  std::vector<std::string> converted_array;

  for (rapidjson::Value& elem : d.GetArray()) {
    if (!elem.IsString()) {
      throw json_semantic_error("Array element of type " +
                                kTypeNames[elem.GetType()] +
                                " is not of type string");
    }
    converted_array.push_back(elem.GetString());
  }
  return converted_array;
}

void check_key_exists_in_map(
    std::string& key, const std::unordered_map<std::string, std::string>& map) {
  if (map.find(key) == map.end()) {
    throw std::invalid_argument("key `" + key + "` does not exist in map");
  }
}

void add_input_type_from_redis(
    rapidjson::Document& d,
    const std::unordered_map<std::string, std::string>& app_metadata) {
  std::string key = "input_type";
  check_key_exists_in_map(key, app_metadata);
  add_string(d, key.c_str(), app_metadata.at(key));
}

void add_app_default_output_from_redis(
    rapidjson::Document& d,
    const std::unordered_map<std::string, std::string>& app_metadata) {
  std::string key = "default_output";
  check_key_exists_in_map(key, app_metadata);
  add_string(d, key.c_str(), app_metadata.at(key));
}

void add_app_latency_slo_micros_from_redis(
    rapidjson::Document& d,
    const std::unordered_map<std::string, std::string>& app_metadata) {
  // latency_slo_micros is stored as a string in redis
  std::string key = "latency_slo_micros";
  check_key_exists_in_map(key, app_metadata);
  add_int(d, key.c_str(), atoi(app_metadata.at(key).c_str()));
}

void redis_app_metadata_to_json(
    rapidjson::Document& d,
    const std::unordered_map<std::string, std::string>& app_metadata) {
  d.SetObject();
  add_input_type_from_redis(d, app_metadata);
  add_app_default_output_from_redis(d, app_metadata);
  add_app_latency_slo_micros_from_redis(d, app_metadata);
}

void add_model_name_from_redis(
    rapidjson::Document& d,
    const std::unordered_map<std::string, std::string>& model_metadata) {
  std::string key = "model_name";
  check_key_exists_in_map(key, model_metadata);
  add_string(d, key.c_str(), model_metadata.at(key));
}

void add_model_version_from_redis(
    rapidjson::Document& d,
    const std::unordered_map<std::string, std::string>& model_metadata) {
  std::string key = "model_version";
  check_key_exists_in_map(key, model_metadata);
  add_string(d, key.c_str(), model_metadata.at(key));
}

void add_model_labels_from_redis(
    rapidjson::Document& d,
    const std::unordered_map<std::string, std::string>& model_metadata) {
  std::string key = "labels";
  check_key_exists_in_map(key, model_metadata);
  std::vector<std::string> labels_vec =
      clipper::redis::str_to_labels(model_metadata.at(key));
  add_string_array(d, key.c_str(), labels_vec);
}

void add_container_name_from_redis(
    rapidjson::Document& d,
    const std::unordered_map<std::string, std::string>& model_metadata) {
  std::string key = "container_name";
  check_key_exists_in_map(key, model_metadata);
  add_string(d, key.c_str(), model_metadata.at(key));
}

void add_model_data_path_from_redis(
    rapidjson::Document& d,
    const std::unordered_map<std::string, std::string>& model_metadata) {
  std::string key = "model_data_path";
  check_key_exists_in_map(key, model_metadata);
  add_string(d, key.c_str(), model_metadata.at(key));
}

void redis_model_metadata_to_json(
    rapidjson::Document& d,
    const std::unordered_map<std::string, std::string>& model_metadata) {
  d.SetObject();
  add_model_name_from_redis(d, model_metadata);
  add_model_version_from_redis(d, model_metadata);

  // TODO: include load in returned value when we start tracking
  // model load. Currently load is not tracked so returning it
  // to the user will just confuse them (it's always 0).
  // add_model_load_from_redis(d, model_data);

  add_input_type_from_redis(d, model_metadata);
  add_model_labels_from_redis(d, model_metadata);
  add_container_name_from_redis(d, model_metadata);
  add_model_data_path_from_redis(d, model_metadata);
}

void add_model_id_key_from_redis(
    rapidjson::Document& d,
    const std::unordered_map<std::string, std::string>& container_metadata) {
  std::string key = "model_id";
  check_key_exists_in_map(key, container_metadata);
  add_string(d, key.c_str(), container_metadata.at(key));
}

void add_model_replica_id_from_redis(
    rapidjson::Document& d,
    const std::unordered_map<std::string, std::string>& container_metadata) {
  std::string key = "model_replica_id";
  check_key_exists_in_map(key, container_metadata);
  add_int(d, key.c_str(), std::stoi(container_metadata.at(key)));
}

void redis_container_metadata_to_json(
    rapidjson::Document& d,
    const std::unordered_map<std::string, std::string>& container_metadata) {
  d.SetObject();
  add_model_id_key_from_redis(d, container_metadata);
  add_model_name_from_redis(d, container_metadata);
  add_model_version_from_redis(d, container_metadata);
  add_model_replica_id_from_redis(d, container_metadata);
  // TODO: uncomment this when we start tracking batch size in Redis.
  // add_container_batch_size_from_redis(d, container_metadata);
  add_input_type_from_redis(d, container_metadata);
}

}  // namespace json
}  // namespace clipper<|MERGE_RESOLUTION|>--- conflicted
+++ resolved
@@ -199,7 +199,6 @@
   return std::make_pair(std::move(arr), arr_size);
 }
 
-<<<<<<< HEAD
 InputParseResult<float> get_float_array(rapidjson::Value& d, const char* key_name) {
   std::shared_ptr<clipper::metrics::Histogram> latency_hist_ = metrics::MetricsRegistry::get_metrics().create_histogram(
       "internal:json_parse_latency", "microseconds", 100);
@@ -207,10 +206,6 @@
       std::chrono::duration_cast<std::chrono::microseconds>(
           std::chrono::system_clock::now().time_since_epoch())
           .count();
-=======
-InputParseResult<float> get_float_array(rapidjson::Value& d,
-                                        const char* key_name) {
->>>>>>> e477177f
   rapidjson::Value& v =
       check_kv_type_and_return(d, key_name, rapidjson::kArrayType);
 
@@ -344,7 +339,6 @@
 }
 
 std::vector<InputParseResult<float>> get_float_arrays(rapidjson::Value& d,
-<<<<<<< HEAD
                                                  const char* key_name) {
   std::shared_ptr<clipper::metrics::Histogram> latency_hist_ = metrics::MetricsRegistry::get_metrics().create_histogram(
       "internal:json_parse_batch_latency", "microseconds", 100);
@@ -352,9 +346,6 @@
       std::chrono::duration_cast<std::chrono::microseconds>(
           std::chrono::system_clock::now().time_since_epoch())
           .count();
-=======
-                                                      const char* key_name) {
->>>>>>> e477177f
   rapidjson::Value& v =
       check_kv_type_and_return(d, key_name, rapidjson::kArrayType);
   std::vector<InputParseResult<float>> float_arrays;
